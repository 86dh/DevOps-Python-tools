--- conflicted
+++ resolved
@@ -80,14 +80,9 @@
         validate_password
     from harisekhon.utils import isStr, isHost, isPort, isUser, isDirname, isJson, jsonpp, list_sort_dicts_by_value
     from harisekhon import CLI
-except ImportError as _:
-<<<<<<< HEAD
-    print("module import failed: %s - did you remember to build the project by running 'make' or perhaps you tried to copy this program out without it's adjacent libraries?" % _, file=sys.stderr)
-=======
     print('module import failed: %s' % _)
     print("Did you remember to build the project by running 'make'?", file=sys.stderr)
     print("Alternatively perhaps you tried to copy this program out without it's adjacent libraries?", file=sys.stderr)
->>>>>>> ddc4a52a
     sys.exit(4)
 
 __author__ = 'Hari Sekhon'
