--- conflicted
+++ resolved
@@ -13,13 +13,6 @@
 #                            Deb Package Requirements
 # ============================================================================ #
 
-<<<<<<< HEAD
-=======
-# needed to fetch the library submodule at end of build
-git
-python
-
->>>>>>> 5c29aa5f
 # needed for tests/test_spark* and ambari_cancel_all_requests.sh
 curl
 
